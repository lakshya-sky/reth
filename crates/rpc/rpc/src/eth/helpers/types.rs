--- conflicted
+++ resolved
@@ -3,17 +3,9 @@
 use alloy_consensus::{Signed, TxEip4844Variant, TxEnvelope};
 use alloy_network::{Ethereum, Network};
 use alloy_rpc_types::{Transaction, TransactionInfo};
-<<<<<<< HEAD
-use reth_primitives::TransactionSignedEcRecovered;
+use reth_primitives::{TransactionSigned, TransactionSignedEcRecovered};
 use reth_rpc_eth_types::EthApiError;
-use reth_rpc_types_compat::{
-    transaction::{from_primitive_signature, GasPrice},
-    TransactionCompat,
-};
-=======
-use reth_primitives::{TransactionSigned, TransactionSignedEcRecovered};
 use reth_rpc_types_compat::TransactionCompat;
->>>>>>> 302ed291
 
 /// Builds RPC transaction response for l1.
 #[derive(Debug, Clone, Copy)]
@@ -31,15 +23,9 @@
         &self,
         tx: TransactionSignedEcRecovered,
         tx_info: TransactionInfo,
-<<<<<<< HEAD
     ) -> Result<Self::Transaction, Self::TransactionError> {
-        let signer = tx.signer();
-        let signed_tx = tx.into_signed();
-=======
-    ) -> Self::Transaction {
         let from = tx.signer();
         let TransactionSigned { transaction, signature, hash } = tx.into_signed();
->>>>>>> 302ed291
 
         let inner = match transaction {
             reth_primitives::Transaction::Legacy(tx) => {
@@ -63,50 +49,7 @@
 
         let TransactionInfo { block_hash, block_number, index: transaction_index, .. } = tx_info;
 
-<<<<<<< HEAD
-        let GasPrice { gas_price, max_fee_per_gas } =
-            Self::gas_price(&signed_tx, base_fee.map(|fee| fee as u64));
-
-        let input = signed_tx.input().to_vec().into();
-        let chain_id = signed_tx.chain_id();
-        let blob_versioned_hashes = signed_tx.blob_versioned_hashes().map(|hs| hs.to_vec());
-        let access_list = signed_tx.access_list().cloned();
-        let authorization_list = signed_tx.authorization_list().map(|l| l.to_vec());
-
-        let signature = from_primitive_signature(
-            *signed_tx.signature(),
-            signed_tx.tx_type(),
-            signed_tx.chain_id(),
-        );
-
-        Ok(Transaction {
-            hash: signed_tx.hash(),
-            nonce: signed_tx.nonce(),
-            from: signer,
-            to,
-            value: signed_tx.value(),
-            gas_price,
-            max_fee_per_gas,
-            max_priority_fee_per_gas: signed_tx.max_priority_fee_per_gas(),
-            signature: Some(signature),
-            gas: signed_tx.gas_limit(),
-            input,
-            chain_id,
-            access_list,
-            transaction_type: Some(signed_tx.tx_type() as u8),
-            // These fields are set to None because they are not stored as part of the
-            // transaction
-            block_hash,
-            block_number,
-            transaction_index,
-            // EIP-4844 fields
-            max_fee_per_blob_gas: signed_tx.max_fee_per_blob_gas(),
-            blob_versioned_hashes,
-            authorization_list,
-        })
-=======
-        Transaction { inner, block_hash, block_number, transaction_index, from }
->>>>>>> 302ed291
+        Ok(Transaction { inner, block_hash, block_number, transaction_index, from })
     }
 
     fn otterscan_api_truncate_input(tx: &mut Self::Transaction) {
