--- conflicted
+++ resolved
@@ -175,12 +175,8 @@
         externals: &TreeExternals<DB, E>,
         block_attachment: BlockAttachment,
         block_validation_kind: BlockValidationKind,
-<<<<<<< HEAD
         trie_updates: Option<TrieUpdatesSorted>,
-    ) -> RethResult<(BundleStateWithReceipts, Option<TrieUpdates>)>
-=======
     ) -> Result<(ExecutionOutcome, Option<TrieUpdates>), BlockExecutionError>
->>>>>>> a96884d6
     where
         EDP: FullExecutionDataProvider,
         DB: Database + Clone,
@@ -230,18 +226,11 @@
             // calculate and check state root
             let start = Instant::now();
             let (state_root, trie_updates) = if block_attachment.is_canonical() {
-<<<<<<< HEAD
-                let mut state = provider.bundle_state_data_provider.state().clone();
-                state.extend(bundle_state.clone());
-                let hashed_state = state.hash_state_slow();
-                ParallelStateRoot::new(consistent_view, hashed_state, trie_updates)
-=======
                 let mut execution_outcome =
                     provider.block_execution_data_provider.execution_outcome().clone();
                 execution_outcome.extend(initial_execution_outcome.clone());
                 let hashed_state = execution_outcome.hash_state_slow();
-                ParallelStateRoot::new(consistent_view, hashed_state)
->>>>>>> a96884d6
+                ParallelStateRoot::new(consistent_view, hashed_state, trie_updates)
                     .incremental_root_with_updates()
                     .map(|(root, updates)| (root, Some(updates)))
                     .map_err(ProviderError::from)?
